--- conflicted
+++ resolved
@@ -21,12 +21,7 @@
 import io.reactivex.rxjava3.core.SingleObserver;
 import io.reactivex.rxjava3.internal.disposables.EmptyDisposable;
 
-<<<<<<< HEAD
-=======
 import java.util.Optional;
-import java.util.concurrent.TimeUnit;
-
->>>>>>> c30123c9
 import static io.github.resilience4j.circuitbreaker.CallNotPermittedException.createCallNotPermittedException;
 
 class SingleCircuitBreaker<T> extends Single<T> {
@@ -64,12 +59,8 @@
         }
 
         @Override
-        protected void hookOnSuccess() {
-<<<<<<< HEAD
-            circuitBreaker.onSuccess(circuitBreaker.getCurrentTimestamp() - start, circuitBreaker.getTimestampUnit());
-=======
-            circuitBreaker.onSuccess(System.nanoTime() - start, TimeUnit.NANOSECONDS, Optional.empty());
->>>>>>> c30123c9
+        protected void hookOnSuccess(T value) {
+            circuitBreaker.onResult(circuitBreaker.getCurrentTimestamp() - start, circuitBreaker.getTimestampUnit(), value);
         }
 
         @Override

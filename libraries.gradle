--- conflicted
+++ resolved
@@ -15,13 +15,8 @@
     metricsVersion = '3.2.6'
     vertxVersion = '3.7.0'
     aspectjVersion = '1.9.2'
-<<<<<<< HEAD
-    springVersion = '5.1.6.RELEASE'
-    springBoot2Version = '2.1.4.RELEASE'
-=======
     springVersion = '5.1.13.RELEASE'
     springBoot2Version = '2.2.4.RELEASE'
->>>>>>> 3526bef2
     springCloudContext2Version = '2.1.2.RELEASE'
     ratpackVersion = '1.7.6'
     spockVersion = '1.3-groovy-2.5'
